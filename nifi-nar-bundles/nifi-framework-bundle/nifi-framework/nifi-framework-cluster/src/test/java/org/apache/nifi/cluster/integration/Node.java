/*
 * Licensed to the Apache Software Foundation (ASF) under one or more
 * contributor license agreements.  See the NOTICE file distributed with
 * this work for additional information regarding copyright ownership.
 * The ASF licenses this file to You under the Apache License, Version 2.0
 * (the "License"); you may not use this file except in compliance with
 * the License.  You may obtain a copy of the License at
 *
 *     http://www.apache.org/licenses/LICENSE-2.0
 *
 * Unless required by applicable law or agreed to in writing, software
 * distributed under the License is distributed on an "AS IS" BASIS,
 * WITHOUT WARRANTIES OR CONDITIONS OF ANY KIND, either express or implied.
 * See the License for the specific language governing permissions and
 * limitations under the License.
 */

package org.apache.nifi.cluster.integration;

import java.io.IOException;
import java.net.InetSocketAddress;
import java.net.ServerSocket;
import java.util.ArrayList;
import java.util.Collections;
import java.util.HashSet;
import java.util.List;
import java.util.UUID;
import java.util.concurrent.ScheduledExecutorService;
import java.util.concurrent.TimeUnit;

import org.apache.commons.lang3.builder.HashCodeBuilder;
import org.apache.nifi.authorization.Authorizer;
import org.apache.nifi.cluster.ReportedEvent;
import org.apache.nifi.cluster.coordination.heartbeat.ClusterProtocolHeartbeatMonitor;
import org.apache.nifi.cluster.coordination.heartbeat.HeartbeatMonitor;
import org.apache.nifi.cluster.coordination.node.LeaderElectionNodeProtocolSender;
import org.apache.nifi.cluster.coordination.node.NodeClusterCoordinator;
import org.apache.nifi.cluster.coordination.node.NodeConnectionState;
import org.apache.nifi.cluster.coordination.node.NodeConnectionStatus;
import org.apache.nifi.cluster.protocol.ClusterCoordinationProtocolSender;
import org.apache.nifi.cluster.protocol.NodeIdentifier;
import org.apache.nifi.cluster.protocol.NodeProtocolSender;
import org.apache.nifi.cluster.protocol.ProtocolContext;
import org.apache.nifi.cluster.protocol.ProtocolListener;
import org.apache.nifi.cluster.protocol.impl.ClusterCoordinationProtocolSenderListener;
import org.apache.nifi.cluster.protocol.impl.NodeProtocolSenderListener;
import org.apache.nifi.cluster.protocol.impl.SocketProtocolListener;
import org.apache.nifi.cluster.protocol.impl.StandardClusterCoordinationProtocolSender;
import org.apache.nifi.cluster.protocol.jaxb.JaxbProtocolContext;
import org.apache.nifi.cluster.protocol.jaxb.message.JaxbProtocolUtils;
import org.apache.nifi.cluster.protocol.message.ProtocolMessage;
import org.apache.nifi.components.state.Scope;
import org.apache.nifi.controller.FlowController;
import org.apache.nifi.controller.StandardFlowService;
import org.apache.nifi.controller.leader.election.CuratorLeaderElectionManager;
import org.apache.nifi.controller.leader.election.LeaderElectionManager;
import org.apache.nifi.controller.repository.FlowFileEventRepository;
import org.apache.nifi.encrypt.StringEncryptor;
import org.apache.nifi.engine.FlowEngine;
import org.apache.nifi.events.EventReporter;
import org.apache.nifi.io.socket.ServerSocketConfiguration;
import org.apache.nifi.io.socket.SocketConfiguration;
import org.apache.nifi.registry.VariableRegistry;
import org.apache.nifi.reporting.BulletinRepository;
import org.apache.nifi.reporting.Severity;
import org.apache.nifi.util.NiFiProperties;
import org.apache.nifi.web.Revision;
import org.apache.nifi.web.revision.RevisionManager;
import org.junit.Assert;
import org.mockito.Mockito;

public class Node {
    private final NodeIdentifier nodeId;
    private final NiFiProperties nodeProperties;

    private final List<ReportedEvent> reportedEvents = Collections.synchronizedList(new ArrayList<ReportedEvent>());
    private final RevisionManager revisionManager;

    private NodeClusterCoordinator clusterCoordinator;
    private NodeProtocolSender protocolSender;
    private FlowController flowController;
    private StandardFlowService flowService;
    private LeaderElectionManager electionManager;

    private ProtocolListener protocolListener;

    private volatile boolean running = false;

    private ScheduledExecutorService executor = new FlowEngine(8, "Node tasks", true);

    public Node(final NiFiProperties properties) {
        this(new NodeIdentifier(UUID.randomUUID().toString(), "localhost", createPort(), "localhost", createPort(), "localhost", null, null, false, null), properties);
    }

    public Node(final NodeIdentifier nodeId, final NiFiProperties properties) {
        this.nodeId = nodeId;
        this.nodeProperties = new NiFiProperties() {
            @Override
            public String getProperty(String key) {
                if(key.equals(NiFiProperties.CLUSTER_NODE_PROTOCOL_PORT)){
                    return String.valueOf(nodeId.getSocketPort());
                }else if(key.equals(NiFiProperties.WEB_HTTP_PORT)){
                    return String.valueOf(nodeId.getApiPort());
                }else {
                    return properties.getProperty(key);
                }
            }

            @Override
            public Set<String> getPropertyKeys() {
                final Set<String> keys = new HashSet<>(properties.getPropertyKeys());
                keys.add(NiFiProperties.CLUSTER_NODE_PROTOCOL_PORT);
                keys.add(NiFiProperties.WEB_HTTP_PORT);
                return keys;
            }
        };

        revisionManager = Mockito.mock(RevisionManager.class);
        Mockito.when(revisionManager.getAllRevisions()).thenReturn(Collections.<Revision> emptyList());

        electionManager = new CuratorLeaderElectionManager(4, nodeProperties);
    }


    public synchronized void start() {
        running = true;

        protocolSender = createNodeProtocolSender();
        clusterCoordinator = createClusterCoordinator();
        clusterCoordinator.setLocalNodeIdentifier(nodeId);
        clusterCoordinator.setConnected(true);

        final HeartbeatMonitor heartbeatMonitor = createHeartbeatMonitor();
        flowController = FlowController.createClusteredInstance(Mockito.mock(FlowFileEventRepository.class), nodeProperties,
<<<<<<< HEAD
            null, null, StringEncryptor.createEncryptor(nodeProperties), protocolSender, Mockito.mock(BulletinRepository.class), clusterCoordinator, heartbeatMonitor, VariableRegistry.EMPTY_REGISTRY);
=======
            null, null, StringEncryptor.createEncryptor(), protocolSender, Mockito.mock(BulletinRepository.class), clusterCoordinator,
            heartbeatMonitor, electionManager, VariableRegistry.EMPTY_REGISTRY);
>>>>>>> e42ea9ad

        try {
            flowController.initializeFlow();
        } catch (IOException e) {
            throw new RuntimeException(e);
        }

        final NodeProtocolSenderListener senderListener = new NodeProtocolSenderListener(protocolSender, protocolListener);
        try {
            flowController.getStateManagerProvider().getStateManager("Cluster Node Configuration").setState(Collections.singletonMap("Node UUID", nodeId.getId()), Scope.LOCAL);

            flowService = StandardFlowService.createClusteredInstance(flowController, nodeProperties, senderListener, clusterCoordinator,
                StringEncryptor.createEncryptor(nodeProperties), revisionManager, Mockito.mock(Authorizer.class));

            flowService.start();
            flowService.load(null);
        } catch (Exception e) {
            throw new RuntimeException(e);
        }
    }

    public void stop() throws IOException {
        running = false;

        flowController.shutdown(true);
        flowService.stop(true);

        clusterCoordinator.shutdown();
        executor.shutdownNow();

        // protocol listener is closed by flow controller
    }

    public void suspendHeartbeating() {
        flowController.suspendHeartbeats();
    }

    public void resumeHeartbeating() {
        flowController.resumeHeartbeats();
    }

    public NodeIdentifier getIdentifier() {
        return nodeId;
    }

    @Override
    public int hashCode() {
        return new HashCodeBuilder().append(nodeId).build();
    }

    @Override
    public boolean equals(Object obj) {
        if (obj == null) {
            return false;
        }
        if (obj == this) {
            return true;
        }
        if (!(obj instanceof Node)) {
            return false;
        }

        return getIdentifier().equals(((Node) obj).getIdentifier());
    }

    @Override
    public String toString() {
        return "Node[id=" + getIdentifier() + ", started=" + isRunning() + "]";
    }

    public boolean isRunning() {
        return running;
    }

    private static int createPort() {
        // get an unused port
        while (true) {
            try (ServerSocket ss = new ServerSocket(0)) {
                return ss.getLocalPort();
            } catch (final IOException ioe) {
            }
        }
    }

    public NodeConnectionStatus getConnectionStatus() {
        return clusterCoordinator.getConnectionStatus(nodeId);
    }

    @SuppressWarnings("unchecked")
    private NodeProtocolSender createNodeProtocolSender() {
        final SocketConfiguration socketConfig = new SocketConfiguration();
        socketConfig.setSocketTimeout(3000);
        socketConfig.setReuseAddress(true);

        final ProtocolContext<ProtocolMessage> protocolContext = new JaxbProtocolContext<>(JaxbProtocolUtils.JAXB_CONTEXT);
        final NodeProtocolSender protocolSender = new LeaderElectionNodeProtocolSender(socketConfig, protocolContext, electionManager);
        return protocolSender;
    }

    @SuppressWarnings("unchecked")
    private ClusterCoordinationProtocolSender createCoordinatorProtocolSender() {
        final SocketConfiguration socketConfig = new SocketConfiguration();
        socketConfig.setSocketTimeout(3000);
        socketConfig.setReuseAddress(true);

        final ProtocolContext<ProtocolMessage> protocolContext = new JaxbProtocolContext<>(JaxbProtocolUtils.JAXB_CONTEXT);
        return new StandardClusterCoordinationProtocolSender(socketConfig, protocolContext, 1);
    }

    private HeartbeatMonitor createHeartbeatMonitor() {
        return new ClusterProtocolHeartbeatMonitor(clusterCoordinator, protocolListener, nodeProperties);
    }

    @SuppressWarnings("unchecked")
    private NodeClusterCoordinator createClusterCoordinator() {
        final EventReporter eventReporter = new EventReporter() {
            @Override
            public void reportEvent(Severity severity, String category, String message) {
                reportedEvents.add(new ReportedEvent(nodeId, severity, message));
            }
        };

        final ServerSocketConfiguration serverSocketConfiguration = new ServerSocketConfiguration();
        serverSocketConfiguration.setSocketTimeout(5000);
        final ProtocolContext<ProtocolMessage> protocolContext = new JaxbProtocolContext<>(JaxbProtocolUtils.JAXB_CONTEXT);

        protocolListener = new SocketProtocolListener(3, Integer.parseInt(nodeProperties.getProperty(NiFiProperties.CLUSTER_NODE_PROTOCOL_PORT)), serverSocketConfiguration, protocolContext);
        try {
            protocolListener.start();
        } catch (IOException e) {
            throw new RuntimeException(e);
        }

        final ClusterCoordinationProtocolSenderListener protocolSenderListener = new ClusterCoordinationProtocolSenderListener(createCoordinatorProtocolSender(), protocolListener);
        return new NodeClusterCoordinator(protocolSenderListener, eventReporter, electionManager, null, revisionManager);
    }


    public NodeClusterCoordinator getClusterCoordinator() {
        return clusterCoordinator;
    }


    //
    // Methods for checking conditions
    //
    public boolean isConnected() {
        final NodeConnectionStatus status = getConnectionStatus();
        if (status == null) {
            return false;
        }

        return status.getState() == NodeConnectionState.CONNECTED;
    }

    //
    // Methods to wait for conditions
    //
    public void waitUntilConnected(final long time, final TimeUnit timeUnit) {
        ClusterUtils.waitUntilConditionMet(time, timeUnit, () -> isConnected());
    }

    private String getClusterAddress() {
        final InetSocketAddress address = nodeProperties.getClusterNodeProtocolAddress();
        return address.getHostName() + ":" + address.getPort();
    }

    public boolean hasRole(final String roleName) {
        final String leaderAddress = electionManager.getLeader(roleName);
        if (leaderAddress == null) {
            return false;
        }

        return leaderAddress.equals(getClusterAddress());
    }

    public void waitUntilElectedForRole(final String roleName, final long time, final TimeUnit timeUnit) {
        ClusterUtils.waitUntilConditionMet(time, timeUnit, () -> hasRole(roleName));
    }

    // Assertions
    /**
     * Assert that the node with the given ID connects (According to this node!) within the given amount of time
     *
     * @param nodeId id of the node
     * @param time how long to wait
     * @param timeUnit unit of time provided by the 'time' argument
     */
    public void assertNodeConnects(final NodeIdentifier nodeId, final long time, final TimeUnit timeUnit) {
        ClusterUtils.waitUntilConditionMet(time, timeUnit,
            () -> getClusterCoordinator().getConnectionStatus(nodeId).getState() == NodeConnectionState.CONNECTED,
            () -> "Connection Status is " + getClusterCoordinator().getConnectionStatus(nodeId).toString());
    }


    /**
     * Assert that the node with the given ID disconnects (According to this node!) within the given amount of time
     *
     * @param nodeId id of the node
     * @param time how long to wait
     * @param timeUnit unit of time provided by the 'time' argument
     */
    public void assertNodeDisconnects(final NodeIdentifier nodeId, final long time, final TimeUnit timeUnit) {
        ClusterUtils.waitUntilConditionMet(time, timeUnit,
            () -> getClusterCoordinator().getConnectionStatus(nodeId).getState() == NodeConnectionState.DISCONNECTED,
            () -> "Connection Status is " + getClusterCoordinator().getConnectionStatus(nodeId).toString());
    }


    /**
     * Asserts that the node with the given ID is currently connected (According to this node!)
     *
     * @param nodeId id of the node
     */
    public void assertNodeIsConnected(final NodeIdentifier nodeId) {
        Assert.assertEquals(NodeConnectionState.CONNECTED, getClusterCoordinator().getConnectionStatus(nodeId).getState());
    }
}<|MERGE_RESOLUTION|>--- conflicted
+++ resolved
@@ -24,6 +24,7 @@
 import java.util.Collections;
 import java.util.HashSet;
 import java.util.List;
+import java.util.Set;
 import java.util.UUID;
 import java.util.concurrent.ScheduledExecutorService;
 import java.util.concurrent.TimeUnit;
@@ -132,12 +133,8 @@
 
         final HeartbeatMonitor heartbeatMonitor = createHeartbeatMonitor();
         flowController = FlowController.createClusteredInstance(Mockito.mock(FlowFileEventRepository.class), nodeProperties,
-<<<<<<< HEAD
-            null, null, StringEncryptor.createEncryptor(nodeProperties), protocolSender, Mockito.mock(BulletinRepository.class), clusterCoordinator, heartbeatMonitor, VariableRegistry.EMPTY_REGISTRY);
-=======
-            null, null, StringEncryptor.createEncryptor(), protocolSender, Mockito.mock(BulletinRepository.class), clusterCoordinator,
+            null, null, StringEncryptor.createEncryptor(nodeProperties), protocolSender, Mockito.mock(BulletinRepository.class), clusterCoordinator,
             heartbeatMonitor, electionManager, VariableRegistry.EMPTY_REGISTRY);
->>>>>>> e42ea9ad
 
         try {
             flowController.initializeFlow();
@@ -272,7 +269,7 @@
         }
 
         final ClusterCoordinationProtocolSenderListener protocolSenderListener = new ClusterCoordinationProtocolSenderListener(createCoordinatorProtocolSender(), protocolListener);
-        return new NodeClusterCoordinator(protocolSenderListener, eventReporter, electionManager, null, revisionManager);
+        return new NodeClusterCoordinator(protocolSenderListener, eventReporter, electionManager, null, revisionManager, nodeProperties);
     }
 
 
